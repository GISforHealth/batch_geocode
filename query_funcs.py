--- conflicted
+++ resolved
@@ -1,4 +1,3 @@
-<<<<<<< HEAD
 #!/usr/bin/python
 # -*- coding: utf-8 -*-
 """
@@ -913,924 +912,4 @@
     c.save()
     # Clean up: remove temp file paths
     for delete_me in tempfiles_to_delete:
-        remove(delete_me)
-                
-
-=======
-#!/usr/bin/python
-# -*- coding: utf-8 -*-
-"""
-Created on Fri Mar 17 10:37:07 2017
-@author: nathenry
-
-This module includes a series of functions that allow for automated geocoding
-using the Google Maps, OpenStreetMaps, and GeoNames APIs.
-
-Written in Python 3.6
-"""
-
-import json
-import numpy as np
-import pandas as pd
-import urllib
-import sys
-from os import remove
-from platform import system
-from reportlab.pdfgen import canvas
-from reportlab.lib.units import inch
-from time import sleep
-from urllib import parse, request
-
-
-# Returns the right filepath to J:/ both locally and on the cluster
-def j_header():
-    if system() == "Linux":
-        return "/home/j/"
-    else:
-        return "J:/"
-
-# Returns the right filepath to H:/ both locally and on the cluster
-def h_header():
-    if system() == "Linux":
-        return "/homes/nathenry/"
-    else:
-        return "H:/"
-    
-
-class SingleLocation:
-    """This class stores the latitude and longitude from a single point
-       returned by Google Maps. To initialize, it takes a dict with the items
-       'lat' and 'lng'."""
-    def __init__(self,location_dict):
-        self.lat = float(location_dict['lat'])
-        self.long = float(location_dict['lng'])
-
-
-def get_centroid(northeast,southwest):
-    center_lat = np.mean([northeast.lat,southwest.lat])
-    center_long = np.mean([northeast.long,southwest.long])
-    center_dict = {'lat':center_lat,
-                   'lng':center_long}
-    centroid = SingleLocation(center_dict)
-    return centroid
-
-
-def get_uncertainty(northeast,southwest):
-    """Given the northeast and southwest corners of a bounding box, gives
-       the north-south and east-west buffers for the geometry. The bounding
-       box corners should be from the class SingleLocation."""
-    # Check for impossible lats and longs\
-    if ((np.absolute(northeast.lat)>90) or (np.absolute(southwest.lat)>90)):
-        raise ValueError("Lats should be between -90 and 90 decimal degrees.")
-    if ((np.absolute(northeast.long)>180) or (np.absolute(southwest.long)>180)):
-        raise ValueError("Longs should be between -180 and 180 decimal degrees.")
-    
-    centroid = get_centroid(northeast,southwest)
-    # Decimal degrees of latitude are always constant: traveling directly north
-    #  1 dd will always be equivalent to 111.32 km
-    km_per_dd_northsouth = 111.32
-    # Decimal degrees of longitude VARY BASED ON THE LATITUDE: lines of latitude
-    #  are furthest apart at the equator and move closer towards the poles.
-    #  We must estimate the dd-to-km conversion depening on the latitude
-    # EW DD length at a latitude ~ EW DD length at equator * cosine(latitude) 
-    centroid_lat_radians = np.deg2rad(centroid.lat)
-    km_per_dd_eastwest = 111.32 * np.cos(centroid_lat_radians)
-    
-    # Get the NS and EW difference in decimal degrees, then convert to kilometers
-    delta_ns_dd = northeast.lat - southwest.lat
-    delta_ns_km = delta_ns_dd * km_per_dd_northsouth
-    delta_ew_dd = northeast.long - southwest.long
-    delta_ew_km = delta_ew_dd * km_per_dd_eastwest
-        
-    # Returns a tuple: (North-South Buffer, East-West Buffer)
-    return delta_ns_km, delta_ew_km
-
-
-class SingleResult:
-    """This class stores information about a single result from
-       the Google Maps API"""
-    def __init__(self,result_dict,source):
-        # Source should be one of "OSM" and "Google Maps"
-        if source not in ["OSM","Google Maps"]:
-            raise ValueError("Source should be one of 'OSM' or 'Google Maps'")
-
-        if source == "Google Maps":
-            # Navigates the Google Maps dict and converts into class vars
-            geom = result_dict['geometry']
-            self.centroid = SingleLocation(geom['location'])
-            if "bounds" in geom:
-                self.northeast = SingleLocation(geom['bounds']['northeast'])
-                self.southwest = SingleLocation(geom['bounds']['southwest'])
-            else:
-                self.northeast = self.centroid
-                self.southwest = self.centroid
-            self.address = result_dict['formatted_address']
-            if "partial_match" in result_dict:
-                self.partial_match = "Yes"
-            else:
-                self.partial_match = "No"
-            # There is no such attribute as "type" in Google Maps'
-            self.place_type = "Unknown"
-        else:
-            # Navigates the OSM dict and converts into class vars
-            obj = result_dict
-            # All floats have to be converted from 
-            self.centroid = SingleLocation({'lat':obj['lat'],
-                                            'lng':obj['lon']})
-            if "boundingbox" in obj:
-                self.northeast = SingleLocation({'lat':obj['boundingbox'][1],
-                                                 'lng':obj['boundingbox'][3]})
-                self.southwest = SingleLocation({'lat':obj['boundingbox'][0],
-                                                 'lng':obj['boundingbox'][2]})
-            else:
-                self.northeast = self.centroid
-                self.northwest = self.centroid
-                
-            if "display_name" in obj:
-                self.address = obj['display_name']
-            else:
-                self.address = "Unknown"
-
-            if "type" in obj:
-                self.place_type = obj['type']
-            self.partial_match = "Unknown"
-        # The North/South and East/West buffers can now be determined for all pts
-        self.buffer_ns_km, self.buffer_ew_km = get_uncertainty(self.northeast,
-                                                               self.southwest)
-
-
-def parse_osm_gm_result(full_json):
-    """This function takes the full JSON object (already parsed into a dict or list)
-       returned by Google Maps or OSM and returns the list of results as well 
-       as some information about the bounding box containing ALL results."""
-
-    # Set up some variables so you can use them even if <2 results are returned
-    result_source = ''
-    status = ''
-    bounded_ns_km = np.nan
-    bounded_ew_km = np.nan
-    bounding_centroid_lat = np.nan
-    bounding_centroid_long = np.nan
-    r1_address = ''
-    r1_type = ''
-    r1_lat = np.nan
-    r1_long = np.nan
-    r1_buffer_ns = np.nan
-    r1_buffer_ew = np.nan
-    r1_partial_match = ''
-    r2_address = ''
-    r2_type = ''
-    r2_lat = np.nan
-    r2_long = np.nan
-    r2_buffer_ns = np.nan
-    r2_buffer_ew = np.nan
-    r2_partial_match = ''
-
-    if type(full_json) == dict:
-        # The JSON comes from Google Maps
-        result_source = "Google Maps"
-        status = full_json['status']
-    elif type(full_json) == list:
-        # The JSON type is a list, and comes from OSM Nominatim
-        result_source = "OSM"
-        if len(full_json) > 0:
-            status = "OK"
-    else:
-        raise ValueError("The full_json object should be in dict or list format")
-        
-    num_results = 0
-    results_list = []
-    
-    # Only parse the results if there are correct results to parse
-    if status=="OK":
-        if result_source == "Google Maps":
-            full_json = full_json['results']
-        # The full_json object should now be a list of individual results dicts
-        num_results = len(full_json)
-        for result_json in full_json:
-            # Creates an object of class SingleResult
-            this_result = SingleResult(result_json,source=result_source)
-            results_list.append(this_result)
-            
-        # Get the coordinates of the bounding box for all matched geographies
-        far_north = max([i.northeast.lat for i in results_list])
-        far_south = min([i.southwest.lat for i in results_list])
-        far_east = max([i.northeast.long for i in results_list])
-        far_west = min([i.southwest.long for i in results_list])
-        bounded_all_northeast = SingleLocation({'lat':far_north,
-                                                'lng':far_east})
-        bounded_all_southwest = SingleLocation({'lat':far_south,
-                                                'lng':far_west})
-        bounded_ns_km, bounded_ew_km = get_uncertainty(bounded_all_northeast,
-                                                       bounded_all_southwest)
-        bounding_centroid_lat = np.mean([far_north,far_south])
-        bounding_centroid_long = np.mean([far_east,far_west])
-        if num_results >= 1:
-            r1_address = results_list[0].address
-            r1_type = results_list[0].place_type
-            r1_lat = results_list[0].centroid.lat
-            r1_long = results_list[0].centroid.long
-            r1_buffer_ns = results_list[0].buffer_ns_km
-            r1_buffer_ew = results_list[0].buffer_ew_km
-            r1_partial_match = results_list[0].partial_match
-        if num_results >= 2:
-            r2_address = results_list[1].address
-            r2_type = results_list[1].place_type
-            r2_lat = results_list[1].centroid.lat
-            r2_long = results_list[1].centroid.long
-            r2_buffer_ns = results_list[1].buffer_ns_km
-            r2_buffer_ew = results_list[1].buffer_ew_km
-            r2_partial_match = results_list[1].partial_match
-            
-    # Return slightly different things depending on the source
-    if result_source == "Google Maps":
-        return (status, num_results,
-                bounding_centroid_lat, bounding_centroid_long,
-                bounded_ns_km, bounded_ew_km,
-                r1_address, r1_lat, r1_long,
-                r1_buffer_ns, r1_buffer_ew, r1_partial_match,
-                r2_address, r2_lat, r2_long,
-                r2_buffer_ns, r2_buffer_ew, r2_partial_match)
-    else:
-        # The source is OSM
-        return (num_results,bounding_centroid_lat, bounding_centroid_long,
-                bounded_ns_km, bounded_ew_km,
-                r1_address, r1_type, r1_lat, r1_long,r1_buffer_ns, r1_buffer_ew,
-                r2_address, r2_type, r2_lat, r2_long,r2_buffer_ns, r2_buffer_ew)
-
-
-##############################################################################
-# Helper functions for Google Maps
-##############################################################################
-
-def format_gmaps_args(address_text,key=None,iso=None):
-    """This function formats the arguments for Google Maps. Arguments:
-       address_text (str): The raw text of the address
-       key (str): The key to be used for the Google Maps API
-       iso (str), optional: Use this if you want to filter by country. Two-
-          letter ISO code."""
-    request_dict = {'address':address_text}
-    if key is not None:
-        request_dict['key'] = key
-    
-    if iso is not None:
-        if len(str(iso))==2:
-            # Add the uppercased ISO code to the request dictionary
-            iso = iso.upper()
-            component_filter = 'country:{}'.format(iso)
-            request_dict['components'] = component_filter
-    q = parse.urlencode(request_dict)
-    return q
-
-    
-def gmaps_query(url_args,output_type='json'):
-    """This function returns the Google Maps query in JSON format.
-        url_args (str): Google Maps arguments in URL string form
-        output_type (str): Determines output type. One of 'xml' or 'json'"""
-    if output_type not in ['xml','json']:
-        raise ValueError("output_type must be one of 'xml' or 'json'")
-        
-    base_url = "https://maps.googleapis.com/maps/api/geocode/"
-    combined_url = "{}{}?{}".format(base_url,output_type,url_args)
-    try:
-        with request.urlopen(combined_url) as response:
-            raw_output = response.read().decode('utf-8')
-    except urllib.error.HTTPError:
-        raw_output = '{"status":"Failed to open page"}'
-
-    # Google Maps API will not process >50 queries per second
-    sleep(.03)
-    return raw_output
-
-
-def gm_geocode_data_frame(df,
-                          api_key,
-                          address_col="address_query",
-                          iso_2_col=None):
-    """This function takes a data frame and geocodes every row based on the
-       value given in an address column.
-
-       Inputs
-       df (Pandas dataframe): A dataframe containing all the locations
-       api_key (str): The Google Maps API key
-       address_col: Name of the column containing addresses for geocoding
-       iso_2_col (optional): The ISO-2 code for the country being geocoded
-
-       Outputs
-       Expanded dataframe containing geocoding results with new columns, including
-       the API output for the first two results, and the size of the bounding box
-       containing ALL results.""" 
-
-
-    # Create a new column for the formatted API query text
-    if type(api_key) != str:
-        raise ValueError("The Google Maps API key should be a string.")
-    
-    if iso_2_col is not None:
-        df['gm_query'] = df.apply(lambda x: format_gmaps_args(address_text=x[address_col],
-                                                              key=api_key,
-                                                              iso=x[iso_2_col]),axis=1)
-    else:
-        # Exclude the iso argument
-        df['gm_query'] = df.apply(lambda x: format_gmaps_args(address_text=x[address_col],
-                                                              key=api_key),axis=1)
-    df['gm_json_results'] = df['gm_query'].apply(lambda x: json.loads(gmaps_query(x)))
-    
-    df['gm_status'],df['gm_num_results'], df['gm_centroid_lat'], \
-      df['gm_centroid_long'], df['gm_buffer_ns_km'], df['gm_buffer_ew_km'], \
-      df['gm_r1_address'],df['gm_r1_lat'],df['gm_r1_long'], \
-      df['gm_r1_buffer_ns'],df['gm_r1_buffer_ew'],df['gm_r1_part_match'], \
-      df['gm_r2_address'],df['gm_r2_lat'],df['gm_r2_long'], \
-      df['gm_r2_buffer_ns'],df['gm_r2_buffer_ew'], \
-      df['gm_r2_part_match'] = zip(*df['gm_json_results'].map(parse_osm_gm_result))
-    df = df.drop(labels=['gm_query','gm_json_results'],axis=1)
-    return df
-
-
-def gm_geocode_plain_text(in_text,
-                       api_key,
-                       iso_2=None):
-    """This function takes in a single string and geocodes it using the Google
-    Maps API.
-    
-    Inputs
-    in_text (str): The text (in address format) that will be geocoded
-    api_key (str): The Google Maps API key
-    iso_2 (str, optional): The ISO-2 code for the country being geocoded.
-    
-    Outputs: A single-row dataframe containing results for the text."""
-
-    # Create the output dataframe
-    if iso_2 is not None:
-        df = pd.DataFrame.from_dict({"input_text":[in_text],"iso_2":[iso_2]},
-                                     orient='columns')        
-        df_expanded = gm_geocode_data_frame(df,
-                                            api_key=api_key,
-                                            address_col='input_text',
-                                            iso_2_col='iso_2')
-    else:
-        df = pd.DataFrame.from_dict({"input_text":[in_text]},
-                                     orient='columns')        
-        df_expanded = gm_geocode_data_frame(df,
-                                            api_key=api_key,
-                                            address_col='input_text')
-    return df_expanded
-
-
-##############################################################################
-# Helper functions for Open Street Maps
-##############################################################################
-
-def format_osm_args(address_text):
-    """This function formats the arguments for Google Maps. Arguments:
-       address_text (str): The raw text of the address
-    """
-    request_dict = {'q':address_text}
-    q = parse.urlencode(request_dict)
-    return q
-
-
-def osm_query(url_args, output_type="json"):
-    """This function returns the output of an OSM Nominatim query as structured text.
-        url_args (str): OSM arguments in URL string form
-        output_type (str): Determines output type. One of 'html', 'xml', or 'json'
-    """
-    if output_type not in ['html','xml','json']:
-        raise ValueError("output_type must be one of 'html', 'xml', or 'json'")
-
-    #Create the formatted URL
-    base_url = "http://nominatim.openstreetmap.org/search?"
-    combined_url = "{}{}&format={}".format(base_url,url_args,output_type)
-    # Get the JSON from Nominatim
-    try:
-        with request.urlopen(combined_url) as response:
-            raw_output = response.read().decode('utf-8')
-    except urllib.error.HTTPError:
-        raw_output = '[]'
-    # API will not process >50 queries per second
-    sleep(.03)
-    return raw_output    
-
-
-def osm_geocode_data_frame(df,
-                           address_col="address_query"):
-    """This function takes a dataframe and geocodes every row in OSM using
-    the value given in an address column.
-    
-    Inputs
-    df (Pandas dataframe): A dataframe containing all the locations
-    address_col (str): The name of the column containing addresses for geocoding"""
-    
-    # Format the query text correctly
-    df['osm_query'] = df[address_col].apply(lambda x: format_osm_args(address_text=x))
-    # Get the results of each query
-    df['osm_json_results'] = df['osm_query'].apply(lambda x: json.loads(osm_query(x)))
-    
-    df['osm_num_results'], df['osm_centroid_lat'], \
-      df['osm_centroid_long'], df['osm_buffer_ns_km'], df['osm_buffer_ew_km'], \
-      df['osm_r1_address'],df['osm_r1_type'],df['osm_r1_lat'],df['osm_r1_long'], \
-      df['osm_r1_buffer_ns'],df['osm_r1_buffer_ew'], \
-      df['osm_r2_address'],df['osm_r2_type'],df['osm_r2_lat'], \
-      df['osm_r2_long'], df['osm_r2_buffer_ns'], \
-      df['osm_r2_buffer_ew'] = zip(*df['osm_json_results'].map(parse_osm_gm_result))
-    
-    df = df.drop(labels=['osm_query','osm_json_results'],axis=1)
-    return df
-
-
-def osm_geocode_plain_text(in_text):
-    """This function takes in a single string and geocodes it using the OSM
-    Nominatim API.
-    Inputs
-    in_text (str): The text (in address format) that will be geocoded"""
-    df = pd.DataFrame.from_dict({'input_text':[in_text]},orient='columns')
-    df_expanded = osm_geocode_data_frame(df,address_col='input_text')
-    return df_expanded
-
-
-##############################################################################
-# Helper functions for GeoNames
-##############################################################################
-
-class SingleResult_geonames:
-    """This class stores information about a single result from
-       the GeoNames API"""
-    def __init__(self,in_dict):
-        self.name = in_dict['name'] if 'name' in in_dict else ''
-        self.admin1 = in_dict['adminName1'] if 'adminName1' in in_dict else ''
-        self.admin2 = in_dict['adminName2'] if 'adminName2' in in_dict else ''
-        self.admin3 = in_dict['adminName3'] if 'adminName3' in in_dict else ''
-        self.place_type = in_dict['fclName'] if 'fclName' in in_dict else ''
-        if 'lat' in in_dict and 'lng' in in_dict:
-            self.loc = SingleLocation(in_dict)
-        else:
-            self.loc = SingleLocation({'lat':np.nan,'lng':np.nan})
-
-
-def geonames_parse_result(full_json):
-    # Sets up variables to return
-    r1_name = ''
-    r1_admin1 = ''
-    r1_admin2 = ''
-    r1_admin3 = ''
-    r1_type = ''
-    r1_lat = np.nan
-    r1_long = np.nan
-    r2_name = ''
-    r2_admin1 = ''
-    r2_admin2 = ''
-    r2_admin3 = ''
-    r2_type = ''
-    r2_lat = np.nan
-    r2_long = np.nan
-    
-    num_results = 0
-    buffer_all_ns = np.nan
-    buffer_all_ew = np.nan
-    all_results = []
-    center_lat = np.nan
-    center_long = np.nan    
-    
-    # If there are any results, there will be a "geonames" field within the dict
-    if "geonames" in full_json:
-        num_results = len(full_json['geonames'])
-        for result_dict in full_json['geonames']:
-            this_result = SingleResult_geonames(result_dict)
-            all_results.append(this_result)
-        # Check that at least one result is associated with a lat-long
-        num_latlong = len([i for i in all_results if (~np.isnan(i.loc.lat) and ~np.isnan(i.loc.long))])
-        if num_results > 0 and num_latlong > 0:
-            max_lat = np.max([i.loc.lat for i in all_results if ~np.isnan(i.loc.lat)])
-            min_lat = np.min([i.loc.lat for i in all_results if ~np.isnan(i.loc.lat)])
-            max_long = np.max([i.loc.long for i in all_results if ~np.isnan(i.loc.long)])
-            min_long = np.min([i.loc.long for i in all_results if ~np.isnan(i.loc.long)])
-            center_lat = np.mean([max_lat,min_lat])
-            center_long = np.mean([max_long,min_long])
-            bbox_northeast = SingleLocation({'lat':max_lat,'lng':max_long})
-            bbox_southwest = SingleLocation({'lat':min_lat,'lng':min_long})
-            buffer_all_ns,buffer_all_ew = get_uncertainty(bbox_northeast,
-                                                          bbox_southwest)
-    if num_results >= 1:
-        r1_name = all_results[0].name
-        r1_admin1 = all_results[0].admin1
-        r1_admin2 = all_results[0].admin2
-        r1_admin3 = all_results[0].admin3
-        r1_type = all_results[0].place_type
-        r1_lat = all_results[0].loc.lat
-        r1_long = all_results[0].loc.long
-    if num_results >= 2:
-        r2_name = all_results[1].name
-        r2_admin1 = all_results[1].admin1
-        r2_admin2 = all_results[1].admin2
-        r2_admin3 = all_results[1].admin3
-        r2_type = all_results[1].place_type
-        r2_lat = all_results[1].loc.lat
-        r2_long = all_results[1].loc.long
-                             
-    # Update the total number of results with the "totalResultsCount" if available
-    if 'totalResultsCount' in full_json:
-        num_results = full_json['totalResultsCount']
-
-    return (num_results,center_lat,center_long,buffer_all_ns,buffer_all_ew,
-            r1_name,r1_admin1,r1_admin2,r1_admin3,r1_type,r1_lat,r1_long,
-            r2_name,r2_admin1,r2_admin2,r2_admin3,r2_type,r2_lat,r2_long)
-
-
-def format_geonames_args(address,username,iso2=None):
-    # Create a Python dict with all of the required parameters
-    args_dict = {'q':address,'username':username}
-    if iso2 is not None:
-        args_dict['country'] = iso2
-    # Create the url encoding of this dict
-    q = parse.urlencode(args_dict)
-    return q
-
-
-def geonames_query(query_text):
-    '''Returns the output query in JSON.
-       Input
-       query_text (str): the url-encoded query text'''
-    url_base = 'http://api.geonames.org/searchJSON?'
-    full_url = '{}{}'.format(url_base,query_text)
-    with request.urlopen(full_url) as response:
-        raw_output = response.read().decode('utf-8')
-    # Geonames API will not process >50 queries per second
-    sleep(.03)
-    return raw_output
-
-
-def geonames_geocode_data_frame(df,address_col,username="demo",iso_2_col=None):
-    """This function takes a dataframe and geocodes every row in OSM using
-    the value given in an address column.
-    Inputs
-    df (Pandas dataframe): A dataframe containing all the locations
-    address_col (str): The name of the column containing addresses for geocoding
-    username (str, optional): The account username to associate with the
-      query. Default 'demo'
-    iso_2_col (str, optional): The column name containing ISO 2 codes for each address"""
-    if iso_2_col is not None:                     
-        df['geonames_query'] = df.apply(lambda x: format_geonames_args(x[address_col],
-                                                                       username=username,
-                                                                       iso2=x[iso_2_col]),axis=1)
-    else:
-        df['geonames_query'] = df.apply(lambda x: format_geonames_args(x[address_col],
-                                                                       username=username),axis=1)
-    
-    df['gn_json_results'] = df['geonames_query'].apply(lambda x: json.loads(geonames_query(x)))
-    
-    df['gn_num_results'],df['gn_center_lat'],df['gn_center_long'], \
-      df['gn_buffer_ns_km'],df['gn_buffer_ew_km'], \
-      df['gn_r1_name'],df['gn_r1_admin1'],df['gn_r1_admin2'], \
-      df['gn_r1_admin3'],df['gn_r1_type'],df['gn_r1_lat'],df['gn_r1_long'], \
-      df['gn_r2_name'],df['gn_r2_admin1'],df['gn_r2_admin2'], \
-      df['gn_r2_admin3'],df['gn_r2_type'],df['gn_r2_lat'], \
-      df['gn_r2_long'] = zip(*df['gn_json_results'].map(geonames_parse_result))
-      
-    df = df.drop(labels=['geonames_query','gn_json_results'],axis=1)
-    return df        
-
-
-def geonames_geocode_plain_text(in_text,username='demo',iso_2=None):
-    """This function takes in a single string and geocodes it using the
-    Geonames API.
-    Inputs
-    in_text (str): The text (in address format) that will be geocoded
-    username (str, optional): The account username to associate with the
-      query. Default 'demo'
-    iso_2_col (str, optional): The iso-2 code of the country containing this address"""
-    # Create a dictionary that will store the input text and eventually the output
-    single_row_dict = {'input_text':[in_text]}
-    if iso_2 is not None:
-        single_row_dict['iso2'] = [iso_2]
-    # Turn the dict into a dataframe
-    df = pd.DataFrame.from_dict(single_row_dict,orient='columns')
-    if iso_2 is not None:
-        expanded = geonames_geocode_data_frame(df,
-                                               address_col='input_text',
-                                               username=username,
-                                               iso_2_col='iso2')
-    else: 
-        expanded = geonames_geocode_data_frame(df,
-                                               address_col='input_text',
-                                               username=username)
-    return expanded
-    
-
-
-
-##############################################################################
-# If all sources agree on the same point, select it and the buffer as "best"
-##############################################################################
-
-def choose_best_points(df):
-    """This function takes the geocoded df and determines if all sources agree on
-    a single point. If so, the program chooses that point as "best" and determines
-    the overall buffer for the points.
-    Input:
-    df (a geocoded Pandas dataframe)
-    """
-
-    # Check to see which sources were used to geocode
-    gm_used = ('gm_status' in df.columns)
-    osm_used = ('osm_num_results' in df.columns)
-    gn_used = ('gn_num_results' in df.columns)
-
-    # If none were used, return the unmodified DF
-    if (not(gm_used) and not(osm_used) and not(gn_used)):
-        print("None of the engines were used for geocoding!")
-        return df
-
-    # Depending on which sources were used, add all the columns to create points and buffers for
-    # Do some stuff
-    
-    return df
-
-
-
-##############################################################################
-# Produce summary maps for each row in the dataframe
-##############################################################################
-
-
-def which_zoom_level(point_meta,
-                     map_width_px=512,map_height_px=512):
-    """This function takes in the northeast and southwest point, then returns
-    what zoom level should be used to contain all of the needed points.
-    Inputs
-    Metadata for all the points (in dict form, where entry 'point' is a SingleLocation class)
-    map_width_px, map_height_px (int): The map dimensions in pixels"""
-    # First, get the latitude and longitude range needed to show all pixels
-    # Get the far North, South, East, and West points
-    far_north = max([i['point'].lat for i in point_meta])
-    far_south = min([i['point'].lat for i in point_meta])
-    far_east = max([i['point'].long for i in point_meta])
-    far_west = min([i['point'].long for i in point_meta])    
-
-    # Get the East-West and North-South ranges, multiplied a bit to see all 
-    #  points well within the bounds
-    range_multiplier = 1.1
-    range_ew_dd = (far_east - far_west) * range_multiplier
-    range_ns_dd = (far_north - far_south) * range_multiplier
-    # If there is only one point, there will be a range of 0 (with rounding errors)
-    # Set a minimum range over which to show data
-    min_range_dd = .005
-    range_ew_dd = max([range_ew_dd,min_range_dd])
-    range_ns_dd = max([range_ns_dd,min_range_dd])
-
-    # For info on how Google Maps and OSM display features by zoom level, see
-    #   http://bit.ly/2ntiUmk
-    # Calculate the E-W and N-S range, in decimal degrees
-    lat_range_shown = float(map_width_px)/256.0 * 180
-    long_range_shown = float(map_width_px)/256.0 * 360
-
-    current_zoom = 0
-    max_zoom = 12
-    while current_zoom < max_zoom:
-        next_zoom = current_zoom + 1
-        lat_range_shown = lat_range_shown / 2
-        long_range_shown = long_range_shown / 2
-        viewbox_too_small = (lat_range_shown < (range_ns_dd * 1.1) or \
-                             long_range_shown < (range_ew_dd * 1.1))
-        if viewbox_too_small:
-            return current_zoom
-        else:
-            current_zoom = next_zoom
-    # If the while loop breaks, then we've reached the max zoom:
-    return max_zoom
-
-
-def get_gmaps_img_query(point_meta,zoom,api_key,
-                        map_height_px=512,map_width_px=512):
-    # Create an argument for the map dimensions (height and width in pixels)
-    dimensions_arg = '{}x{}'.format(map_width_px,map_height_px)
-    # Get the coordinates of the centroid for all pts (center of the map)
-    centroid_lat = np.mean([max([i['point'].lat for i in point_meta]),
-                            min([i['point'].lat for i in point_meta])])
-    centroid_long = np.mean([max([i['point'].long for i in point_meta]),
-                             min([i['point'].long for i in point_meta])])
-    centroid_arg = '{},{}'.format(np.round(centroid_lat,decimals=5),
-                                  np.round(centroid_long,decimals=5))
-    
-    # Generate marker arguments
-    # Each marker comes with a separate argument "&markers=[styles]|[lat],[long]"
-    # Get a list of separate arguments based on the point metadata
-    marker_args_list = []
-    for point_dict in point_meta:
-        this_marker_specs = []
-        this_marker_specs.append('color:{}'.format(point_dict['gmaps_color']))
-        this_marker_specs.append('label:{}'.format(point_dict['gmaps_label']))
-        this_marker_specs.append('{},{}'.format(point_dict['point'].lat,
-                                                point_dict['point'].long))
-        # Join all args for this marker using the %7C (|) joining char
-        this_marker_args = '%7C'.join(this_marker_specs)
-        this_marker_args = 'markers={}'.format(this_marker_args)
-        marker_args_list.append(this_marker_args)
-    # Finally, join the args for each marker togehter using '&'
-    marker_args = '&'.join(marker_args_list)
-
-    # Store all other args as a dict, then encode to URL format
-    gmaps_args_dict = {'center':centroid_arg,
-                       'zoom':zoom,
-                       'size':dimensions_arg,
-                       'scale':2,
-                       'key':api_key}
-    non_marker_args = parse.urlencode(gmaps_args_dict)
-    base_url = "https://maps.googleapis.com/maps/api/staticmap"
-    full_url = '{}?{}&{}'.format(base_url,non_marker_args,marker_args)
-    return full_url
-
-
-def get_osm_img_query(point_meta,zoom,
-                      map_height_px=512,map_width_px=512):
-    # Create an argument for the map dimensions (height and width in pixels)
-    dimensions_arg = '{}x{}'.format(map_width_px,map_height_px)    
-
-    # Get the coordinates of the centroid for all pts (center of the map)
-    centroid_lat = np.mean([max([i['point'].lat for i in point_meta]),
-                            min([i['point'].lat for i in point_meta])])
-    centroid_long = np.mean([max([i['point'].long for i in point_meta]),
-                             min([i['point'].long for i in point_meta])])
-    centroid_arg = '{},{}'.format(np.round(centroid_lat,decimals=5),
-                                  np.round(centroid_long,decimals=5))
-    # Create a list of markers and combine them with the | operator
-    marker_list = []
-    for point_dict in point_meta:
-        marker_list.append('{},{},{}'.format(point_dict['point'].lat,
-                                             point_dict['point'].long,
-                                             point_dict['osm_meta']))
-    markers_arg = '|'.join(marker_list)
-
-    # Format as dict and then translate to PHP query format
-    osm_args_dict = {'show':1,
-                     'center':centroid_arg,
-                     'zoom':zoom,
-                     'size':dimensions_arg,
-                     'maptype':'mapnik',
-                     'markers':markers_arg}
-    osm_args_url = parse.urlencode(osm_args_dict)
-    
-    full_url = 'http://staticmap.openstreetmap.de/staticmap.php?{}'.format(osm_args_url)
-    return full_url
-
-
-def summary_maps(df,address_col,out_file_path,gmaps_key,project_name="Summary Maps"):
-    """This function takes the output of geocoding and returns summary text
-    and maps for each geocoding result.
-    
-    Inputs
-    df: The dataframe output from geocoding
-    address_col (str): The name of the column containing addresses for geocoding
-    out_file_path: Where the PDF will be saved, including the .PDF extension
-    project_name: Will be printed in the title and at the top of each page
-    """
-
-
-    # Next, check that at least one of the tests was run and that there are some results we can use
-    which_engines = []
-    for engine in ['gm','osm','gn']:
-        can_use_engine = False
-        # We can only use an engine if there are more than 0 results...
-        if '{}_num_results'.format(engine) in df.columns:
-            total_results = df['{}_num_results'.format(engine)].sum()
-            if total_results > 0:
-                can_use_engine = True
-        # ... and if there are the appropriate lat and long columns
-        needed_cols = ['_r1_lat','_r1_long','_r2_lat','_r2_long']
-        for col in needed_cols:
-            if '{}{}'.format(engine,col) not in df.columns:
-                can_use_engine = False
-        which_engines.append(can_use_engine)
-
-    if which_engines == [False,False,False]:
-        print("""Sorry, there wasn't enough information available in the 
-        dataframe returned. Either the correct columns were not included
-        or there were no results geocoded.""")
-        pass
-    
-    # At least one of the results is usable
-    
-    # Set up the PDF output
-    sheet_dimensions = (792,612)
-    if out_file_path[-4:].lower() != '.pdf':
-        out_file_path = '{}{}'.format(out_file_path,'.pdf')
-    c = canvas.Canvas(out_file_path,pagesize=sheet_dimensions)
-    
-    # Set up info for maps on each page
-    # Pixel dimensions of the eventual maps
-    map_height_px = 512
-    map_width_px = 512    
-    # Set up some information
-    # Random seed for tempfiles
-    rand_seed = np.random.randint(0,1000000000)
-    tempfiles_to_delete = []
-    
-    for page_num,page_info in df.iterrows():
-        #Set up the page header        
-        pg_txt = c.beginText()            
-        pg_txt.setTextOrigin(.5*inch,7.9*inch)
-        pg_txt.setFont("Helvetica-Oblique",14)
-        pg_txt.textLine(project_name)
-        # Title
-        pg_txt.setTextOrigin(.5*inch,7.6*inch)
-        pg_txt.setFont("Helvetica-Bold",20)
-        pg_txt.textLine("{}: {}".format(page_num+1,page_info[address_col]))
-
-        # Set the page up for printing individual match results
-        pg_txt.setTextOrigin(inch,7.2*inch)
-        pg_txt.setFont("Helvetica",12)
-        pg_txt.setLeading(18)
-        
-        # Each of the six tuples in the following list represents a possible pt
-        # Tuple items: Representation name, lat, long, match name, 
-        #   Google Maps marker color, Google Maps marker label, OSM point specs
-        to_check = [("(1) Google Maps top result","gm_r1_lat","gm_r1_long",
-                     "gm_r1_address","blue","1","lightblue1"),
-                    ("(2) Google Maps 2nd result","gm_r2_lat","gm_r2_long",
-                     "gm_r2_address","blue","2","lightblue2"),
-                    ("(3) OpenStreetMap top result","osm_r1_lat","osm_r1_long",
-                     "osm_r1_address","blue","3","lightblue3"),
-                    ("(4) OpenStreetMap 2nd result","osm_r2_lat","osm_r2_long",
-                     "osm_r2_address","blue","4","lightblue4"),
-                    ("(5) GeoNames top result","gn_r1_lat","gn_r1_long",
-                     "gn_r1_name","blue","5","lightblue5"),
-                    ("(6/Pin) GeoNames 2nd result","gn_r2_lat","gn_r2_long",
-                     "gn_r2_name","blue","6","ltblu-pushpin")]
-        all_points_on_page = []
-        # Write individual results
-        for item in to_check:
-            # Check if there is a match            
-            if ((item[1] in page_info) and (item[2] in page_info) and 
-                (item[3] in page_info) and ~np.isnan(page_info[item[1]]) and 
-                ~np.isnan(page_info[item[2]])):
-                # In this case, a match exists
-                match_text = ("{}: '{}'".format(item[0],page_info[item[3]]))
-                pg_txt.textLine(match_text)
-                # This dict contains information for the map plotters
-                match_desc = {'point':SingleLocation({'lat':page_info[item[1]],
-                                                      'lng':page_info[item[2]]}),
-                              'gmaps_color':item[4],
-                              'gmaps_label':item[5],
-                              'osm_meta':item[6]}
-                all_points_on_page.append(match_desc)
-            else:
-                # There is no match for this particular result
-                match_text = ("{}: No match".format(item[0]))
-                pg_txt.textLine(match_text)
-        # If there was at least one match, plot it on the map
-        if len(all_points_on_page) > 0:
-            # Print out map headings
-            pg_txt.setFont("Helvetica-Bold",14)
-            pg_txt.setTextOrigin(.5*inch,5.55*inch)
-            pg_txt.textLine("Google Maps Overlay:")
-            pg_txt.setTextOrigin(5.55*inch,5.55*inch)
-            pg_txt.textLine("OpenStreetMap Overlay:")
-
-            zoom = which_zoom_level(all_points_on_page,
-                                    map_height_px=map_height_px,
-                                    map_width_px=map_width_px)
-            
-            gmaps_img_query = get_gmaps_img_query(point_meta=all_points_on_page,
-                                                  zoom=zoom,
-                                                  api_key=gmaps_key)
-            osm_img_query = get_osm_img_query(all_points_on_page,zoom=zoom)
-
-            # Temp filepath for local files
-            # These will be deleted after the PDF has been written
-            rand_seed = rand_seed + 1
-            gmaps_temp_path = "{}temp/nathenry/tempfile_space/gmaps_{}.png".format(j_header(),
-                                                                                   rand_seed)
-            osm_temp_path = "{}temp/nathenry/tempfile_space/osm_{}.png".format(j_header(),
-                                                                                 rand_seed)
-            tempfiles_to_delete.append(gmaps_temp_path)
-            tempfiles_to_delete.append(osm_temp_path)
-
-            with open(gmaps_temp_path,'wb') as f:
-                with request.urlopen(gmaps_img_query) as response:
-                    f.write(response.read())
-            
-            with open(osm_temp_path,'wb') as f:
-                with request.urlopen(osm_img_query) as response:
-                    f.write(response.read())
-            
-            #Draw the Google Maps overlay and the OSM overlay
-            c.drawImage(gmaps_temp_path,.5*inch,.5*inch,width=4.95*inch,height=4.95*inch)
-            c.drawImage(osm_temp_path,5.55*inch,.5*inch,width=4.95*inch,height=4.95*inch)            
-        else:
-            # There were no maps to draw
-            pg_txt.setFont("Helvetica-Bold",14)
-            pg_txt.setTextOrigin(.5*inch,3*inch)
-            pg_txt.textLine("(NO MAPS AVAILABLE)")
-        
-        c.drawText(pg_txt)            
-        # Finish writing to the page
-        c.showPage()
-        # Finally, add another dot to stdout to show progress
-        sys.stdout.write(".")
-        sys.stdout.flush()
-    # Finished iterating through pages. We're good!
-    c.save()
-    # Clean up: remove temp file paths
-    for delete_me in tempfiles_to_delete:
-        remove(delete_me)
-                
->>>>>>> ed290e4a
+        remove(delete_me)