#!/usr/bin/python
# -*- coding: utf-8 -*-
"""
Created on Fri Mar 17 10:37:07 2017
@author: Nathaniel Henry, nathenry@uw.edu

This file defines the command line interface for the automated geocoding 
application, which allows the user to geocode many locations in succession using
the the Google Maps, OpenStreetMaps, GeoNames, and/or FuzzyG APIs. For more
information about how to use this tool, please see the repository README.

Written in Python 3.6
"""

import argparse
import numpy as np
import pandas as pd
from encodings.aliases import aliases
import geocode.query_funcs


def read_to_pandas(fp, encoding='detect'):
    """Read an input Excel or CSV file as a pandas DataFrame, testing a variety
    of encodings."""
    readfun = pd.read_csv if fp.lower().endswith('.csv') else pd.read_excel
    if encoding != 'detect':
        # Try to read using the passed encoding
        try:
            df = readfun(fp, encoding=encoding)
            return (df, encoding)
        except UnicodeDecodeError:
            print(f"The file {fp} could not be opened with encoding {encoding}.")
            print("Testing out all valid character encodings now...")
    # If the 
    test_encodings = ['utf-8','latin1'] + list(aliases.keys())
    valid_encoding = None
    for test_encoding in test_encodings:
        try:
            df = readfun(fp, encoding=test_encoding)
            valid_encoding = test_encoding
            break
        except UnicodeDecodeError:
            pass
    if valid_encoding is None:
        raise UnicodeDecodeError(encoding='All standard encodings', reason='', 
                                 object=f'file {fp}', start=0, end=0)
    return (df, valid_encoding)


def write_pandas(df, fp, encoding):
    """Write a pandas DataFrame to a CSV or Excel file using a known file
    encoding."""
    if fp.lower().endswith('.csv'):
        df.to_csv(fp, encoding=encoding, index=False)
    else:
        df.to_excel(fp, encoding=encoding, index=False)
    return None



def rearrange_fields(gc_df):
    """Rearrange the column order of a geocoded dataframe and drop unnecessary 
    fields."""
    cols = list(gc_df.columns)
    # Get all column prefixes (representing source types) and sort
    #  case-insensitive alphabetically.
    prefixes = sorted(
        list(set( [c[0:c.index('_')] for c in cols] )),
        key=lambda s: s.lower()
    )
    if 'best' not in prefixes:
        prefixes = ['best'] + prefixes
    # Keep only the following fields from the results of each geocoding tool
    suffixes = ['name','type','long','lat','buffer']
    all_cols = [f'{p}_{s}' for p in prefixes for s in suffixes]
    return gc_df.reindex(labels=all_cols, axis='columns')


def geocode_from_flask(infile, outfile, keygm, geonames, iso, encoding, address,
                       usetools, resultspersource, buffer):
        """Create a function that can be called from flask routes.py that wraps the
        whole batch_geocode process."""

        # Process the optional input from flask
        if usetools is "":
            usetools = 'GM,OSM,GN,FG'
        if encoding is "":
            encoding = 'detect'
        if resultspersource is "":
            resultspersource = 2
        else:
            resultspersource = int(resultspersource)
        if buffer is "":
            buffer = 15
        else:
            buffer = float(buffer)

        # Get the web geocoding tools as a list rather than a comma-separated string
        execute_apps = [i.upper() for i in usetools.split(',')]
        # Reading input file
        df, encoding = read_to_pandas(infile, encoding)
        # Geocode Rows of Data
        geocoded_cols = df.apply(
            lambda row: geocode.query_funcs.geocode_row(
                address=row[address], iso=row[iso],
                gm_key=keygm, gn_key=geonames,
                execute_names=execute_apps, results_per_app=resultspersource,
                max_buffer=buffer
            ),
            axis=1
        )
        geocoded_cols = rearrange_fields(geocoded_cols)
        df_with_geocoding = pd.concat([df, geocoded_cols], axis=1)
        # Export Outfile
        write_pandas(df=df_with_geocoding, fp=outfile, encoding=encoding)


if __name__ == "__main__":
    """
    This section of the program will run from the command line or an 
    interactive prompt.
    """
    ######################################################################
    # SET UP AND READ COMMAND LINE ARGUMENTS, IF ANY
    ######################################################################

    print("\n*********************************")
    print("***      READ PARAMETERS      ***")
    print("*********************************")

    # Set up command-line arguments
    parser = argparse.ArgumentParser()
    parser.add_argument("-i", "--infile", type=str,
                        help="The full filepath of the input Excel or CSV file")
    parser.add_argument("-o", "--outfile", type=str, 
                        help="The full filepath of the output Excel or CSV file")
    parser.add_argument("-a", "--address", type=str, default="for_geocoding",
                        help="The name of the address field to geocode")
    parser.add_argument("-s", "--iso", type=str, default=None,
                        help="The name of the file's ISO2 field (if any)")
    parser.add_argument("-e", "--encoding", type=str, default='detect',
                        help="Character encoding for the input file")
    parser.add_argument("-k", "--keygm", type=str, 
                        help="Activated Google Maps geocoding key")
    parser.add_argument("-g", "--geonames", type=str, 
                        help="Activated Geonames username")
    parser.add_argument(
        "-u", "--usetools", type=str, default='GM,OSM,GN,FG', 
        help="""Comma-separated string listing geocoding web tools to query. 
             Valid items in this list include GM (Google Maps), OSM 
             (OpenStreetMap), GN (GeoNames), and FG (FuzzyG). Leaving this 
             argument blank will query all available tools as a default 
             UNLESS the Google Maps key and/or GeoNames username are blank. 
             Example valid arguments: '-u GN'; '-u GN,GM,FG'; '-u OSM,GM,FG'
             """
    )
    parser.add_argument(
        "-r", "--resultspersource", type=int, default=2,
        help="How many results should be returned from each web geocoding tool?"
    )
    parser.add_argument(
        "-b", "--buffer", type=float, default=15,
        help="""The maximum acceptable 'buffer size' (bounding box diagonal 
             distance) that a valid geocoded location can have, in kilometers. 
             The default is 15 km.
             """
    )

    # Parse command-line arguments
    c_args = parser.parse_args()
    # Get the web geocoding tools as a list rather than a comma-separated string
    execute_apps = [i.upper() for i in c_args.usetools.split(',')]

    ######################################################################
    # CODE EXECUTES
    ######################################################################
    print("\n*********************************")
    print("***      BEGIN GEOCODING      ***")
    print("*********************************")
    print("Reading input file...")
    df, encoding = read_to_pandas(c_args.infile, c_args.encoding)

    print(f"Geocoding {df.shape[0]} rows of data...")
    geocoded_cols = df.apply(
<<<<<<< HEAD
        lambda row: query_funcs.geocode_row(
            address=row[c_args.address],
            iso=None if c_args.iso is None else row[c_args.iso],
=======
        lambda row: geocode.query_funcs.geocode_row(
            address=row[c_args.address], iso=row[c_args.iso],
>>>>>>> 594a5021
            gm_key=c_args.keygm, gn_key=c_args.geonames,
            execute_names=execute_apps, results_per_app=c_args.resultspersource,
            max_buffer=c_args.buffer
        ),
        axis=1
    )
    geocoded_cols = rearrange_fields(geocoded_cols)
    df_with_geocoding = pd.concat([df, geocoded_cols], axis=1)

    print("\nExporting output to file...")
    write_pandas(df=df_with_geocoding, fp=c_args.outfile, encoding=encoding)

    print(f"Your output file is now ready to view at {c_args.outfile} !")
    print("\nGEOCODING COMPLETE")<|MERGE_RESOLUTION|>--- conflicted
+++ resolved
@@ -182,14 +182,9 @@
 
     print(f"Geocoding {df.shape[0]} rows of data...")
     geocoded_cols = df.apply(
-<<<<<<< HEAD
         lambda row: query_funcs.geocode_row(
             address=row[c_args.address],
             iso=None if c_args.iso is None else row[c_args.iso],
-=======
-        lambda row: geocode.query_funcs.geocode_row(
-            address=row[c_args.address], iso=row[c_args.iso],
->>>>>>> 594a5021
             gm_key=c_args.keygm, gn_key=c_args.geonames,
             execute_names=execute_apps, results_per_app=c_args.resultspersource,
             max_buffer=c_args.buffer
